#####
##### The critical turbulence hypothesis
#####
##### Reproduces Taylor and Ferrari (2011):
#####
##### https://aslopubs.onlinelibrary.wiley.com/doi/pdf/10.4319/lo.2011.56.6.2293
#####
##### Adapted from the Oceananigans' example convecting_plankton.jl.
#####

using Printf
using JLD2
using ArgParse

## https://discourse.julialang.org/t/unable-to-display-plot-using-the-repl-gks-errors/12826/18
ENV["GKSwstype"] = "nul"
using Plots
using Measures: pt

using Oceananigans
using Oceananigans.Utils
using Oceananigans.Grids
using Oceananigans.Advection
using Oceananigans.AbstractOperations
using Oceananigans.OutputWriters
using Oceananigans.Fields
using Oceananigans.Diagnostics: FieldMaximum

#####
##### Parsed parameters
#####

<<<<<<< HEAD
function parse_command_line_arguments()
    settings = ArgParseSettings()

    @add_arg_table! settings begin
        "--Nh"
            help = "Horizontal resolution"
            default = 32
            arg_type = Int

        "--Nz"
            help = "Vertical resolution"
            default = 32
            arg_type = Int

        "--heat-flux"
            help = "Surface heat flux (W m⁻²)"
            default = 1.0
            arg_type = Float64

        "--GPU"
            help = "Run on the GPU rather than CPU."
            default = false
            arg_type = Bool

        "--advection-scheme"
            help = "Set the advection scheme: CenteredSecondOrder, WENO5, etc"
            default = :UpwindBiasedFifthOrder
            arg_type = Symbol

        "--animate-saved-data"
            help = "Just remake the animation without running anything."
            default = false
            arg_type = Bool
    end

    return parse_args(settings)
end

args = parse_command_line_arguments()

Nh = args["Nh"] # Horizontal resolution
Nz = args["Nz"] # Vertical resolution
Qh = args["heat-flux"] # Surface heat flux (W m⁻²)
architecture = args["GPU"] ? GPU() : CPU() # CPU vs GPU execution

just_remake_animation = args["animate-saved-data"]

#####
##### Fixed parameters
#####

=======
just_remake_animation = false

Nh = 192      # Horizontal resolution
Nz = 192      # Vertical resolution
>>>>>>> cf7326ad
Lh = 192      # Domain width
Lz = 96       # Domain height
 ρ = 1000     # Reference density used by Taylor and Ferrari (2011) (kg m⁻³)
cᴾ = 4000     # Heat capacity used in Taylor and Ferrari (2011) (J (ᵒC)⁻¹ m⁻²)
 α = 1.64e-4  # Kinematic thermal expansion coefficient (ᵒC m⁻¹)
 g = 9.81     # Gravitational acceleration (m s⁻²)
N∞ = 9.5e-3   # Initial buoyancy frequency below the mixed layer (s⁻²)
 f = 1e-4     # Coriolis parameter (s⁻¹)

simulation_stop_time = 6day
initial_mixed_layer_depth = 50 # m

buoyancy_flux_parameters = (maximum_buoyancy_flux = α * g * Qh / (ρ * cᴾ), # m³ s⁻²
                                     stop_ramp_up = 1day,
                                  start_ramp_down = 2day,
                                         shut_off = 4day)

plankton_dynamics_parameters = (sunlight_attenuation_length = 5.0, # m
                                       surface_growth_rate = 1/day,
                                            mortality_rate = 0.1/day)

# Initial uniform plankton concentration
P₀ = 1 # μM
initial_plankton_concentration(x, y, z) = P₀ # μM

# Numerics and output parameters
initial_time_step = 30 # s
    max_time_step = 2minutes
  output_interval = hour / 2
    output_prefix = @sprintf("convecting_plankton_Qh%04d_Nh%03d_Nz%03d", Qh, Nh, Nz)
 output_directory = joinpath("data", output_prefix)

# Copy this script into the output directory:
mkpath(output_directory)
cp(@__FILE__, joinpath(output_directory, basename(@__FILE__)), force=true)

@info """ Parameters for demonstrating the critical turbulence hypothesis

    Resolution:                        ($Nh, $Nh, $Nz)
    Domain:                            ($Lh, $Lh, $Lz) m
    Maximum heat flux:                 $(Qh) W m⁻²
    Maximum buoyancy flux:             $(@sprintf("%.2e", buoyancy_flux_parameters.maximum_buoyancy_flux)) m² s⁻³
    Initial mixed layer depth:         $(initial_mixed_layer_depth) m
    Cooling ramps up for:              $(prettytime(buoyancy_flux_parameters.stop_ramp_up))
    Cooling starts ramping down:       $(prettytime(buoyancy_flux_parameters.start_ramp_down))
    Cooling shuts off:                 $(prettytime(buoyancy_flux_parameters.shut_off))
    Simulation stop time:              $(prettytime(simulation_stop_time))
    Plankton surface growth rate:      $(day * plankton_dynamics_parameters.surface_growth_rate) day⁻¹
    Plankton mortality rate:           $(day * plankton_dynamics_parameters.mortality_rate) day⁻¹
    Sunlight attenuation length scale: $(plankton_dynamics_parameters.sunlight_attenuation_length) m
    Output time interval:              $(prettytime(output_interval))
    Output directory:                  $output_directory

"""

@info """ Notes about physical parameters:

    * Taylor and Ferrari (2011) run four simulations with Qh = {1, 10, 100, 1000} W m⁻².
    
    * Typical reference densities for ocean seawater are somewhat higher than 1000 kg m⁻³.
      The average value at the surface of the world ocean is 1026 kg m⁻³ (Roquet et al 2015, Ocean Modelling).
    
    * Heat fluxes calculated for a conservative temperature prognostic variable 
      should use cᴾ = 3991 J (ᵒC)⁻¹ m⁻². For introductions to the concept of conservative temperature, see

        - https://www.nature.com/scitable/knowledge/library/key-physical-variables-in-the-ocean-temperature-102805293/
        - http://www.teos-10.org/pubs/TEOS-10_Primer.pdf 

      and equation 3.3.3 on page 27 of the TEOS-10 manual: http://www.teos-10.org/pubs/TEOS-10_Manual.pdf.
    
    * Our kinematic thermal expansion coefficient, α, differs from the "ordinary" thermal expansion
      coefficient. Here, α = α̃ / ρ, where α̃ is the thermal expansion coefficient and 
      ρ is the reference density.
      See https://en.wikipedia.org/wiki/Thermal_expansion#Coefficient_of_thermal_expansion.
    
    * (Is a sunlight attenuation length of 5 m reasonable?)

"""

#####
##### Grid and boundary conditions
#####

grid = RegularCartesianGrid(size=(Nh, Nh, Nz), extent=(Lh, Lh, Lz))

ramp_up_ramp_down(t, plateau, ramp_down, shutoff) =
    ifelse(t < plateau, t / plateau,
    ifelse(t < ramp_down, 1.0,
    ifelse(t < shutoff, (shutoff - t) / (shutoff - ramp_down), 0.0)))

buoyancy_flux(x, y, t, θ) = θ.maximum_buoyancy_flux * ramp_up_ramp_down(t, θ.stop_ramp_up, θ.start_ramp_down, θ.shut_off)

buoyancy_top_bc = BoundaryCondition(Flux, buoyancy_flux, parameters=buoyancy_flux_parameters)
buoyancy_bot_bc = BoundaryCondition(Gradient, N∞^2)
                                                   
buoyancy_bcs = TracerBoundaryConditions(grid, top = buoyancy_top_bc, bottom = buoyancy_bot_bc)

#####
##### Plankton dynamics
#####

growing_and_grazing(z, P, h, μ₀, m) = (μ₀ * exp(z / h) - m) * P

plankton_forcing_func(x, y, z, t, P, θ) = growing_and_grazing(z, P,
                                                              θ.sunlight_attenuation_length,
                                                              θ.surface_growth_rate,
                                                              θ.mortality_rate)

plankton_forcing = Forcing(plankton_forcing_func, field_dependencies=:plankton,
                           parameters=plankton_dynamics_parameters)

#####
##### Bottom sponge layer for u, v, w, and b
#####

gaussian_mask = GaussianMask{:z}(center=-grid.Lz, width=grid.Lz/10)

u_sponge = v_sponge = w_sponge = Relaxation(rate=2/hour, mask=gaussian_mask)

b_sponge = Relaxation(rate = 4/hour,
                      target = LinearTarget{:z}(intercept=0, gradient=N∞^2),
                      mask = gaussian_mask)

#####
##### Simulate some phytoplankton
#####

if !just_remake_animation # actually run the simulation
    
    model = IncompressibleModel(
<<<<<<< HEAD
               architecture = architecture,
=======
               architecture = GPU(),
>>>>>>> cf7326ad
                       grid = grid,
                  advection = eval(args["advection-scheme"])(),
                timestepper = :RungeKutta3,
                    closure = AnisotropicMinimumDissipation(),
                   coriolis = FPlane(f=f),
                    tracers = (:b, :plankton),
                   buoyancy = BuoyancyTracer(),
                    forcing = (u=u_sponge, v=v_sponge, w=w_sponge, b=b_sponge, plankton=plankton_forcing),
        boundary_conditions = (b=buoyancy_bcs,)
    )

    # Initial condition

    Ξ(z) = N∞^2 * grid.Lz * 1e-4 * randn() * exp(z / 4) # surface-concentrated noise

    stratification(x, y, z) = N∞^2 * z

    initial_buoyancy(x, y, z) =
        Ξ(z) + ifelse(z < -initial_mixed_layer_depth,
                      stratification(x, y, z),
                      stratification(x, y, -initial_mixed_layer_depth))

    set!(model, b=initial_buoyancy, plankton=initial_plankton_concentration)

    # Simulation setup

    wizard = TimeStepWizard(cfl=1.0, Δt=Float64(initial_time_step), max_change=1.1, max_Δt=Float64(max_time_step))

    wmax = FieldMaximum(abs, model.velocities.w)
    Pmax = FieldMaximum(abs, model.tracers.plankton)

    start_time = time_ns() # so we can print the total elapsed wall time

    progress_message(sim) = @info @sprintf(
        "i: % 4d, t: % 12s, Δt: % 12s, max(|w|) = %.1e ms⁻¹, max(|P|) = %.1e μM, wall time: %s\n",
        sim.model.clock.iteration, prettytime(model.clock.time),
        prettytime(wizard.Δt), wmax(sim.model), Pmax(sim.model),
        prettytime((time_ns() - start_time) * 1e-9))

    simulation = Simulation(model, Δt=wizard, stop_time=simulation_stop_time,
                            iteration_interval=10, progress=progress_message)

    u, v, w = model.velocities
    P = model.tracers.plankton

     P̂   = AveragedField(P, dims=(1, 2, 3))
    _P_  = AveragedField(P, dims=(1, 2))
    _wP_ = AveragedField(w * P, dims=(1, 2))
    _Pz_ = AveragedField(∂z(P), dims=(1, 2))

    simulation.output_writers[:fields] =
        JLD2OutputWriter(model, merge(model.velocities, model.tracers),
                         schedule = TimeInterval(output_interval),
                         dir = output_directory,
                         prefix = output_prefix * "_fields",
                         force = true)

    simulation.output_writers[:averages] =
        JLD2OutputWriter(model, (P = _P_, wP = _wP_, Pz = _Pz_, volume_averaged_P = P̂),
                         schedule = TimeInterval(output_interval),
                         dir = output_directory,
                         prefix = output_prefix * "_averages",
                         force = true)

    run!(simulation)
end

#####
##### Movie
#####

fields_file = jldopen(joinpath(output_directory, output_prefix * "_fields.jld2"))
averages_file = jldopen(joinpath(output_directory, output_prefix * "_averages.jld2"))

iterations = parse.(Int, keys(fields_file["timeseries/t"]))
times = [fields_file["timeseries/t/$iter"] for iter in iterations]
buoyancy_flux_time_series = [buoyancy_flux(0, 0, t, buoyancy_flux_parameters) for t in times] 

xw, yw, zw = nodes((Cell, Cell, Face), grid)
xp, yp, zp = nodes((Cell, Cell, Cell), grid)

function divergent_levels(c, clim, nlevels=31)
    levels = range(-clim, stop=clim, length=nlevels)
    cmax = maximum(abs, c)
    clim < cmax && (levels = vcat([-cmax], levels, [cmax]))
    return (-clim, clim), levels
end

function sequential_levels(c, clims, nlevels=31)
    levels = collect(range(clims[1], stop=clims[2], length=nlevels))
    cmin = minimum(c)
    cmax = maximum(c)
    cmin < clims[1] && pushfirst!(levels, cmin)
    cmax > clims[2] && push!(levels, cmax)
    return clims, levels
end

@info "Making a movie about plankton..."

try
    anim = @animate for (i, iteration) in enumerate(iterations)

        local w
        local p

        @info "Plotting frame $i from iteration $iteration..."
        
        w = fields_file["timeseries/w/$iteration"][:, 1, :]
        p = fields_file["timeseries/plankton/$iteration"][:, 1, :]

        P = averages_file["timeseries/P/$iteration"][1, 1, :]
        wP = averages_file["timeseries/wP/$iteration"][1, 1, :]
        Pz = averages_file["timeseries/Pz/$iteration"][1, 1, :]

        κᵉᶠᶠ = @. - wP / Pz

        # Normalize profiles
        @. P = P / P₀ - 1
        wP ./= maximum(abs, wP)
        Pz ./= maximum(abs, Pz)

        w_lim = 1e-2 # 0.8 * maximum(abs, w) + 1e-9
        p_lim = 2

        w_lims, w_levels = divergent_levels(w, w_lim)
        p_lims, p_levels = sequential_levels(p, (0.9, p_lim))

        kwargs = (xlabel="x (m)", ylabel="y (m)", aspectratio=1, linewidth=0, colorbar=true,
                  xlims=(0, grid.Lx), ylims=(-grid.Lz, 0))

        w_contours = contourf(xw, zw, w';
                               color = :balance,
                              margin = 10pt,
                              levels = w_levels,
                               clims = w_lims,
                              kwargs...)

        p_contours = contourf(xp, zp, p';
                               color = :matter,
                              margin = 10pt,
                              levels = p_levels,
                               clims = p_lims,
                              kwargs...)

        profile_plot = plot(P, zp, label = "⟨P⟩ / P₀ - 1",
                               linewidth = 4,
                                   color = :black,
                                   alpha = 0.4,
                                  margin = 20pt,
                                  xlabel = "Normalized plankton statistics",
                                  legend = :bottom,
                                  ylabel = "z (m)")

        plot!(profile_plot, wP, zw, label = "⟨wP⟩ / max|wP|", color = :steelblue, linewidth = 1.2, alpha = 0.8)
        plot!(profile_plot, Pz, zw, label = "⟨∂_z P⟩ / max|∂_z P|", color = :red, linewidth = 1.2, alpha = 0.8)

        κᵉᶠᶠ_plot = plot(κᵉᶠᶠ, zw,
                       linewidth = 2,
                          margin = 20pt,
                           label = nothing,
                           xlims = (-1e-2, 1e-1),
                          ylabel = "z (m)",
                          xlabel = "κᵉᶠᶠ (m² s⁻¹)")

        flux_plot = plot(times ./ day, buoyancy_flux_time_series,
                         linewidth = 1,
                            margin = 20pt,
                             label = "Buoyancy flux time series",
                             color = :black,
                             alpha = 0.4,
                            legend = :topright,
                            xlabel = "Time (days)",
                            ylabel = "Buoyancy flux (m² s⁻³)",
                             ylims = (0.0, 1.1 * buoyancy_flux_parameters.maximum_buoyancy_flux))

        plot!(flux_plot, times[1:i] / day, buoyancy_flux_time_series[1:i],
              color = :steelblue,
              linewidth = 6,
              label = nothing)

        scatter!(flux_plot, times[i:i] / day, buoyancy_flux_time_series[i:i],
                 markershape = :rtriangle,
                 color = :steelblue,
                 markerstrokewidth = 0,
                 markersize = 15,
                 label = "Current buoyancy flux")

        t = times[i]
        w_title = @sprintf("w(y = 0 m, t = %-16s) (m s⁻¹)", prettytime(t))
        p_title = @sprintf("P(y = 0 m, t = %-16s) (μM)", prettytime(t))

        # Layout something like:
        #
        # [ w contours ]  [ [⟨P⟩+⟨wP⟩] [κ] ]
        # [ p contours ]  [      Qᵇ(t)     ]
        
        layout = @layout [ Plots.grid(2, 1) [ Plots.grid(1, 2)
                                                     c         ] ]

        plot(w_contours, p_contours, profile_plot, κᵉᶠᶠ_plot, flux_plot,
             title=[w_title p_title "" "" ""],
             layout=layout, size=(1600, 700))
    end

    gif(anim, "convecting_plankton.gif", fps = 8) # hide

finally
    close(fields_file)
    close(averages_file)
end<|MERGE_RESOLUTION|>--- conflicted
+++ resolved
@@ -30,7 +30,6 @@
 ##### Parsed parameters
 #####
 
-<<<<<<< HEAD
 function parse_command_line_arguments()
     settings = ArgParseSettings()
 
@@ -82,12 +81,6 @@
 ##### Fixed parameters
 #####
 
-=======
-just_remake_animation = false
-
-Nh = 192      # Horizontal resolution
-Nz = 192      # Vertical resolution
->>>>>>> cf7326ad
 Lh = 192      # Domain width
 Lz = 96       # Domain height
  ρ = 1000     # Reference density used by Taylor and Ferrari (2011) (kg m⁻³)
@@ -218,11 +211,7 @@
 if !just_remake_animation # actually run the simulation
     
     model = IncompressibleModel(
-<<<<<<< HEAD
                architecture = architecture,
-=======
-               architecture = GPU(),
->>>>>>> cf7326ad
                        grid = grid,
                   advection = eval(args["advection-scheme"])(),
                 timestepper = :RungeKutta3,
